--- conflicted
+++ resolved
@@ -1,10 +1,6 @@
-<<<<<<< HEAD
-=======
 # Copyright 2023 Canonical Ltd.
 # Licensed under the Apache V2, see LICENCE file for details.
 
-import asynctest
->>>>>>> 28f31fa8
 import mock
 
 from juju.client._definitions import FullStatus
