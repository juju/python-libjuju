--- conflicted
+++ resolved
@@ -1,11 +1,6 @@
-<<<<<<< HEAD
-=======
 # Copyright 2023 Canonical Ltd.
 # Licensed under the Apache V2, see LICENCE file for details.
 
-import pytest
-
->>>>>>> 28f31fa8
 from juju.controller import Controller
 from juju.juju import Juju
 from .. import base
