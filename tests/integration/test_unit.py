--- conflicted
+++ resolved
@@ -144,20 +144,13 @@
 
 @base.bootstrapped
 @pytest.mark.asyncio
-async def test_resolve(event_loop):
+async def test_resolve_local(event_loop):
     charm_file = Path(__file__).absolute().parent / 'charm.charm'
 
     async with base.CleanModel() as model:
         app = await model.deploy(
-<<<<<<< HEAD
             str(charm_file),
             config={'status': 'error'},
-=======
-            'cs:ubuntu-0',
-            application_name='ubuntu',
-            series='trusty',
-            channel='stable',
->>>>>>> eed19e4d
         )
 
         try:
