--- conflicted
+++ resolved
@@ -120,10 +120,7 @@
     'SecretBackends': {'versions': [1]},
     'SecretBackendsManager': {'versions': [1]},
     'SecretBackendsRotateWatcher': {'versions': [1]},
-<<<<<<< HEAD
-=======
     'SecretsRevisionWatcher': {'versions': [1]},
->>>>>>> d809caf1
     'SecretsRotationWatcher': {'versions': [1]},
     'SecretsTriggerWatcher': {'versions': [1]},
     'Singular': {'versions': [2]},
