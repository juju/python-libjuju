--- conflicted
+++ resolved
@@ -689,17 +689,10 @@
     def __str__(self):
         endpoints = ""
         if self.endpoints is not None:
-<<<<<<< HEAD
-            endpoints = self.endpoints.join(",")
-        return "create offer {offer_name} using {application}:{endpoints}".format(offer_name=self.offer_name,
-                                                                                  application=self.application,
-                                                                                  endpoints=endpoints)
-=======
             endpoints = ":{}".format(self.endpoints.join(","))
         return "create offer {offer_name} using {application}{endpoints}".format(offer_name=self.offer_name,
                                                                                  application=self.application,
                                                                                  endpoints=endpoints)
->>>>>>> c0964f13
 
 
 class ConsumeOfferChange(ChangeInfo):
